--- conflicted
+++ resolved
@@ -1,6 +1,3 @@
-<<<<<<< HEAD
-﻿using System;
-=======
 ﻿using EnvDTE;
 
 using EnvDTE80;
@@ -11,7 +8,6 @@
 using Microsoft.VisualStudio.Text;
 
 using System;
->>>>>>> bf98cf73
 using System.Collections.Generic;
 using System.ComponentModel.Design;
 using System.IO;
@@ -31,311 +27,6 @@
 
 namespace MadsKristensen.AddAnyFile
 {
-<<<<<<< HEAD
-    [PackageRegistration(UseManagedResourcesOnly = true, AllowsBackgroundLoading = true)]
-    [InstalledProductRegistration("#110", "#112", Vsix.Version, IconResourceID = 400)]
-    [ProvideMenuResource("Menus.ctmenu", 1)]
-    [Guid(PackageGuids.guidAddAnyFilePkgString)]
-    public sealed class AddAnyFilePackage : AsyncPackage
-    {
-        public static DTE2 _dte;
-
-        protected override async System.Threading.Tasks.Task InitializeAsync(CancellationToken cancellationToken, IProgress<ServiceProgressData> progress)
-        {
-            await JoinableTaskFactory.SwitchToMainThreadAsync();
-
-            _dte = await GetServiceAsync(typeof(DTE)) as DTE2;
-            Assumes.Present(_dte);
-
-            Logger.Initialize(this, Vsix.Name);
-
-            if (await GetServiceAsync(typeof(IMenuCommandService)) is OleMenuCommandService mcs)
-            {
-                var menuCommandID = new CommandID(PackageGuids.guidAddAnyFileCmdSet, PackageIds.cmdidMyCommand);
-                var menuItem = new OleMenuCommand(ExecuteAsync, menuCommandID);
-                mcs.AddCommand(menuItem);
-            }
-        }
-
-        private async void ExecuteAsync(object sender, EventArgs e)
-        {
-            var item = ProjectHelpers.GetSelectedItem();
-            var folder = FindFolder(item);
-
-            if (string.IsNullOrEmpty(folder) || !Directory.Exists(folder))
-            {
-                return;
-            }
-
-            var selectedItem = item as ProjectItem;
-            var selectedProject = item as Project;
-            Project project = selectedItem?.ContainingProject ?? selectedProject ?? ProjectHelpers.GetActiveProject();
-
-            if (project == null)
-            {
-                return;
-            }
-
-            var input = PromptForFileName(folder).TrimStart('/', '\\').Replace("/", "\\");
-
-            if (string.IsNullOrEmpty(input))
-            {
-                return;
-            }
-
-            var parsedInputs = GetParsedInput(input);
-
-            foreach (var inputItem in parsedInputs)
-            {
-                input = inputItem;
-
-                if (input.EndsWith("\\", StringComparison.Ordinal))
-                {
-                    input = input + "__dummy__";
-                }
-
-                FileInfo file = null;
-
-                try
-                {
-                    file = new FileInfo(Path.Combine(folder, input));
-                }
-                catch (PathTooLongException ex)
-                {
-                    MessageBox.Show("The file name is too long 😢", Vsix.Name, MessageBoxButton.OK, MessageBoxImage.Error);
-                    Logger.Log(ex);
-                    continue;
-                }
-                catch (Exception ex)
-                {
-                    Logger.Log(ex);
-                    continue;
-                }
-
-                if (!IsFileNameValid(file.Name))
-                {
-                    MessageBox.Show($"The file name '{file.Name}' is a system reserved name.", Vsix.Name, MessageBoxButton.OK, MessageBoxImage.Error);
-                    continue;
-                }
-
-                var dir = file.DirectoryName;
-
-                PackageUtilities.EnsureOutputPath(dir);
-
-                if (!file.Exists)
-                {
-                    try
-                    {
-                        var position = await WriteFileAsync(project, file.FullName);
-                        ProjectItem projectItem = null;
-
-                        if (item is ProjectItem projItem)
-                        {
-                            if ("{6BB5F8F0-4483-11D3-8BCF-00C04F8EC28C}" == projItem.Kind) // Constants.vsProjectItemKindVirtualFolder
-                            {
-                                projectItem = projItem.ProjectItems.AddFromFile(file.FullName);
-                            }
-                        }
-                        if (projectItem == null)
-                        {
-                            projectItem = project.AddFileToProject(file);
-                        }
-
-                        if (file.FullName.EndsWith("__dummy__"))
-                        {
-                            projectItem?.Delete();
-                            continue;
-                        }
-
-                        VsShellUtilities.OpenDocument(this, file.FullName);
-
-                        // Move cursor into position
-                        if (position > 0)
-                        {
-                            Microsoft.VisualStudio.Text.Editor.IWpfTextView view = ProjectHelpers.GetCurentTextView();
-
-                            if (view != null)
-                            {
-                                view.Caret.MoveTo(new SnapshotPoint(view.TextBuffer.CurrentSnapshot, position));
-                            }
-                        }
-
-                        _dte.ExecuteCommand("SolutionExplorer.SyncWithActiveDocument");
-                        _dte.ActiveDocument.Activate();
-                    }
-                    catch (Exception ex)
-                    {
-                        Logger.Log(ex);
-                    }
-                }
-                else
-                {
-                    System.Windows.Forms.MessageBox.Show("The file '" + file + "' already exist.");
-                }
-            }
-        }
-
-        private static bool IsFileNameValid(string fileName)
-        {
-            var list = new[] { "CON", "PRN", "AUX", "NUL", "COM1", "COM2", "COM3", "COM4", "COM5", "COM6", "COM7", "COM8", "COM9", "COM0", "LPT1", "LPT2", "LPT3", "LPT4", "LPT5", "LPT6", "LPT7", "LPT8", "LPT9", "LPT0" };
-            return !list.Contains(fileName, StringComparer.OrdinalIgnoreCase);
-        }
-
-        private static async Task<int> WriteFileAsync(Project project, string file)
-        {
-            var extension = Path.GetExtension(file);
-            var template = await TemplateMap.GetTemplateFilePathAsync(project, file);
-
-            if (!string.IsNullOrEmpty(template))
-            {
-                var index = template.IndexOf('$');
-
-                if (index > -1)
-                {
-                    template = template.Remove(index, 1);
-                }
-
-                await WriteToDiskAsync(file, template);
-                return index;
-            }
-
-            await WriteToDiskAsync(file, string.Empty);
-
-            return 0;
-        }
-
-        private static async System.Threading.Tasks.Task WriteToDiskAsync(string file, string content)
-        {
-            using (var writer = new StreamWriter(file, false, GetFileEncoding(file)))
-            {
-                await writer.WriteAsync(content);
-            }
-        }
-
-        private static Encoding GetFileEncoding(string file)
-        {
-            string[] noBom = { ".cmd", ".bat", ".json" };
-            var ext = Path.GetExtension(file).ToLowerInvariant();
-
-            if (noBom.Contains(ext))
-            {
-                return new UTF8Encoding(false);
-            }
-
-            return new UTF8Encoding(true);
-        }
-
-        private static string[] GetParsedInput(string input)
-        {
-            // var tests = new string[] { "file1.txt", "file1.txt, file2.txt", ".ignore", ".ignore.(old,new)", "license", "folder/",
-            //    "folder\\", "folder\\file.txt", "folder/.thing", "page.aspx.cs", "widget-1.(html,js)", "pages\\home.(aspx, aspx.cs)",
-            //    "home.(html,js), about.(html,js,css)", "backup.2016.(old, new)", "file.(txt,txt,,)", "file_@#d+|%.3-2...3^&.txt" };
-            var pattern = new Regex(@"[,]?([^(,]*)([\.\/\\]?)[(]?((?<=[^(])[^,]*|[^)]+)[)]?");
-            var results = new List<string>();
-            Match match = pattern.Match(input);
-
-            while (match.Success)
-            {
-                // Always 4 matches w. Group[3] being the extension, extension list, folder terminator ("/" or "\"), or empty string
-                var path = match.Groups[1].Value.Trim() + match.Groups[2].Value;
-                var extensions = match.Groups[3].Value.Split(',');
-
-                foreach (var ext in extensions)
-                {
-                    var value = path + ext.Trim();
-
-                    // ensure "file.(txt,,txt)" or "file.txt,,file.txt,File.TXT" returns as just ["file.txt"]
-                    if (value != "" && !value.EndsWith(".", StringComparison.Ordinal) && !results.Contains(value, StringComparer.OrdinalIgnoreCase))
-                    {
-                        results.Add(value);
-                    }
-                }
-                match = match.NextMatch();
-            }
-            return results.ToArray();
-        }
-
-        private string PromptForFileName(string folder)
-        {
-            var dir = new DirectoryInfo(folder);
-            var dialog = new FileNameDialog(dir.Name);
-
-            var hwnd = new IntPtr(_dte.MainWindow.HWnd);
-            var window = (System.Windows.Window)HwndSource.FromHwnd(hwnd).RootVisual;
-            dialog.Owner = window;
-
-            var result = dialog.ShowDialog();
-            return (result.HasValue && result.Value) ? dialog.Input : string.Empty;
-        }
-
-        private static string FindFolder(object item)
-        {
-            if (item == null)
-            {
-                return null;
-            }
-
-            if (_dte.ActiveWindow is Window2 window && window.Type == vsWindowType.vsWindowTypeDocument)
-            {
-                // if a document is active, use the document's containing directory
-                Document doc = _dte.ActiveDocument;
-                if (doc != null && !string.IsNullOrEmpty(doc.FullName))
-                {
-                    ProjectItem docItem = _dte.Solution.FindProjectItem(doc.FullName);
-
-                    if (docItem != null && docItem.Properties != null)
-                    {
-                        var fileName = docItem.Properties.Item("FullPath").Value.ToString();
-                        if (File.Exists(fileName))
-                        {
-                            return Path.GetDirectoryName(fileName);
-                        }
-                    }
-                }
-            }
-
-            string folder = null;
-
-            var projectItem = item as ProjectItem;
-            if (projectItem != null && "{6BB5F8F0-4483-11D3-8BCF-00C04F8EC28C}" == projectItem.Kind) //Constants.vsProjectItemKindVirtualFolder
-            {
-                ProjectItems items = projectItem.ProjectItems;
-                foreach (ProjectItem it in items)
-                {
-                    if (File.Exists(it.FileNames[1]))
-                    {
-                        folder = Path.GetDirectoryName(it.FileNames[1]);
-                        break;
-                    }
-                }
-            }
-            else
-            {
-                var project = item as Project;
-                if (projectItem != null)
-                {
-                    var fileName = projectItem.FileNames[1];
-
-                    if (File.Exists(fileName))
-                    {
-                        folder = Path.GetDirectoryName(fileName);
-                    }
-                    else
-                    {
-                        folder = fileName;
-                    }
-
-
-                }
-                else if (project != null)
-                {
-                    folder = project.GetRootFolder();
-                }
-            }
-            return folder;
-        }
-    }
-=======
 	[PackageRegistration(UseManagedResourcesOnly = true, AllowsBackgroundLoading = true)]
 	[InstalledProductRegistration("#110", "#112", Vsix.Version, IconResourceID = 400)]
 	[ProvideMenuResource("Menus.ctmenu", 1)]
@@ -348,22 +39,22 @@
 
 		public static DTE2 _dte;
 
-		protected override async System.Threading.Tasks.Task InitializeAsync(CancellationToken cancellationToken, IProgress<ServiceProgressData> progress)
-		{
-			await JoinableTaskFactory.SwitchToMainThreadAsync();
-
-			_dte = await GetServiceAsync(typeof(DTE)) as DTE2;
-			Assumes.Present(_dte);
-
-			Logger.Initialize(this, Vsix.Name);
-
-			if (await GetServiceAsync(typeof(IMenuCommandService)) is OleMenuCommandService mcs)
-			{
-				CommandID menuCommandID = new CommandID(PackageGuids.guidAddAnyFileCmdSet, PackageIds.cmdidMyCommand);
-				OleMenuCommand menuItem = new OleMenuCommand(ExecuteAsync, menuCommandID);
-				mcs.AddCommand(menuItem);
-			}
-		}
+        protected override async System.Threading.Tasks.Task InitializeAsync(CancellationToken cancellationToken, IProgress<ServiceProgressData> progress)
+        {
+            await JoinableTaskFactory.SwitchToMainThreadAsync();
+
+            _dte = await GetServiceAsync(typeof(DTE)) as DTE2;
+            Assumes.Present(_dte);
+
+            Logger.Initialize(this, Vsix.Name);
+
+            if (await GetServiceAsync(typeof(IMenuCommandService)) is OleMenuCommandService mcs)
+            {
+                var menuCommandID = new CommandID(PackageGuids.guidAddAnyFileCmdSet, PackageIds.cmdidMyCommand);
+                var menuItem = new OleMenuCommand(ExecuteAsync, menuCommandID);
+                mcs.AddCommand(menuItem);
+            }
+        }
 
 		private async void ExecuteAsync(object sender, EventArgs e)
 		{
@@ -386,7 +77,7 @@
 				return;
 			}
 
-			string[] parsedInputs = GetParsedInput(input);
+            var parsedInputs = GetParsedInput(input);
 
 			foreach (string name in parsedInputs)
 			{
@@ -520,41 +211,41 @@
 			string extension = Path.GetExtension(file);
 			string template = await TemplateMap.GetTemplateFilePathAsync(project, file);
 
-			if (!string.IsNullOrEmpty(template))
-			{
-				int index = template.IndexOf('$');
-
-				if (index > -1)
-				{
-					template = template.Remove(index, 1);
-				}
-
-				await WriteToDiskAsync(file, template);
-				return index;
-			}
-
-			await WriteToDiskAsync(file, string.Empty);
-
-			return 0;
-		}
-
-		private static async System.Threading.Tasks.Task WriteToDiskAsync(string file, string content)
-		{
-			using (StreamWriter writer = new StreamWriter(file, false, GetFileEncoding(file)))
-			{
-				await writer.WriteAsync(content);
-			}
-		}
-
-		private static Encoding GetFileEncoding(string file)
-		{
-			string[] noBom = { ".cmd", ".bat", ".json" };
-			string ext = Path.GetExtension(file).ToLowerInvariant();
-
-			if (noBom.Contains(ext))
-			{
-				return new UTF8Encoding(false);
-			}
+            if (!string.IsNullOrEmpty(template))
+            {
+                var index = template.IndexOf('$');
+
+                if (index > -1)
+                {
+                    template = template.Remove(index, 1);
+                }
+
+                await WriteToDiskAsync(file, template);
+                return index;
+            }
+
+            await WriteToDiskAsync(file, string.Empty);
+
+            return 0;
+        }
+
+        private static async System.Threading.Tasks.Task WriteToDiskAsync(string file, string content)
+        {
+            using (var writer = new StreamWriter(file, false, GetFileEncoding(file)))
+            {
+                await writer.WriteAsync(content);
+            }
+        }
+
+        private static Encoding GetFileEncoding(string file)
+        {
+            string[] noBom = { ".cmd", ".bat", ".json" };
+            var ext = Path.GetExtension(file).ToLowerInvariant();
+
+            if (noBom.Contains(ext))
+            {
+                return new UTF8Encoding(false);
+            }
 
 			return new UTF8Encoding(true);
 		}
@@ -645,39 +336,39 @@
 			List<string> results = new List<string>();
 			Match match = pattern.Match(input);
 
-			while (match.Success)
-			{
-				// Always 4 matches w. Group[3] being the extension, extension list, folder terminator ("/" or "\"), or empty string
-				string path = match.Groups[1].Value.Trim() + match.Groups[2].Value;
-				string[] extensions = match.Groups[3].Value.Split(',');
-
-				foreach (string ext in extensions)
-				{
-					string value = path + ext.Trim();
-
-					// ensure "file.(txt,,txt)" or "file.txt,,file.txt,File.TXT" returns as just ["file.txt"]
-					if (value != "" && !value.EndsWith(".", StringComparison.Ordinal) && !results.Contains(value, StringComparer.OrdinalIgnoreCase))
-					{
-						results.Add(value);
-					}
-				}
-				match = match.NextMatch();
-			}
-			return results.ToArray();
-		}
-
-		private string PromptForFileName(string folder)
-		{
-			DirectoryInfo dir = new DirectoryInfo(folder);
-			FileNameDialog dialog = new FileNameDialog(dir.Name);
-
-			IntPtr hwnd = new IntPtr(_dte.MainWindow.HWnd);
-			System.Windows.Window window = (System.Windows.Window)HwndSource.FromHwnd(hwnd).RootVisual;
-			dialog.Owner = window;
-
-			bool? result = dialog.ShowDialog();
-			return (result.HasValue && result.Value) ? dialog.Input : string.Empty;
-		}
+            while (match.Success)
+            {
+                // Always 4 matches w. Group[3] being the extension, extension list, folder terminator ("/" or "\"), or empty string
+                var path = match.Groups[1].Value.Trim() + match.Groups[2].Value;
+                var extensions = match.Groups[3].Value.Split(',');
+
+                foreach (var ext in extensions)
+                {
+                    var value = path + ext.Trim();
+
+                    // ensure "file.(txt,,txt)" or "file.txt,,file.txt,File.TXT" returns as just ["file.txt"]
+                    if (value != "" && !value.EndsWith(".", StringComparison.Ordinal) && !results.Contains(value, StringComparer.OrdinalIgnoreCase))
+                    {
+                        results.Add(value);
+                    }
+                }
+                match = match.NextMatch();
+            }
+            return results.ToArray();
+        }
+
+        private string PromptForFileName(string folder)
+        {
+            var dir = new DirectoryInfo(folder);
+            var dialog = new FileNameDialog(dir.Name);
+
+            var hwnd = new IntPtr(_dte.MainWindow.HWnd);
+            var window = (System.Windows.Window)HwndSource.FromHwnd(hwnd).RootVisual;
+            dialog.Owner = window;
+
+            var result = dialog.ShowDialog();
+            return (result.HasValue && result.Value) ? dialog.Input : string.Empty;
+        }
 
 		private void ExecuteCommandIfAvailable(string commandName)
 		{
@@ -699,5 +390,4 @@
 			}
 		}
 	}
->>>>>>> bf98cf73
 }