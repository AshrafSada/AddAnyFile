﻿using System;
using System.ComponentModel.Design;
using System.IO;
using System.Linq;
using System.Runtime.InteropServices;
using System.Windows;
using EnvDTE;
using EnvDTE80;
using MadsKristensen.AddAnyFile.Templates;
using Microsoft.VisualStudio.Shell;
using Microsoft.VisualStudio.Shell.Interop;

namespace MadsKristensen.AddAnyFile
{
    [PackageRegistration(UseManagedResourcesOnly = true)]
    [ProvideAutoLoad(UIContextGuids80.SolutionExists)]
    [InstalledProductRegistration("#110", "#112", Version, IconResourceID = 400)]
    [ProvideMenuResource("Menus.ctmenu", 1)]
    [Guid(GuidList.guidAddAnyFilePkgString)]
    public sealed class AddAnyFilePackage : ExtensionPointPackage
    {
        private static DTE2 _dte;
        public const string Version = "2.4";
        private const string OverridingExtensionPropertyName = "cdxOverridingFileExtension";
        private static TemplateMap _templates;
        private static readonly object _templateLock = new object();

        private static string _lastUsedExtension = string.Empty;
        private static string _overridingExtension = null;

        public static IServiceProvider ServiceProvider { get; private set; }

        protected override void Initialize()
        {
            _dte = GetService(typeof(DTE)) as DTE2;
            ServiceProvider = this;

            base.Initialize();

            OleMenuCommandService mcs = GetService(typeof(IMenuCommandService)) as OleMenuCommandService;
            if (null != mcs)
            {
                CommandID menuCommandID = new CommandID(GuidList.guidAddAnyFileCmdSet, (int)PkgCmdIDList.cmdidMyCommand);
                MenuCommand menuItem = new MenuCommand(MenuItemCallback, menuCommandID);
                mcs.AddCommand(menuItem);
            }
        }

        private void MenuItemCallback(object sender, EventArgs e)
        {
            UIHierarchyItem item = GetSelectedItem();

            if (item == null)
                return;

            string folder = FindFolder(item);

            if (string.IsNullOrEmpty(folder) || !Directory.Exists(folder))
                return;

            // See if the user has a valid selection on the Solution Tree and avoid prompting the user
            // for a file name.
            Project project = GetActiveProject();
            if (project == null)
                return;

            string defaultExt = GetProjectDefaultExtension(project);
            string input = PromptForFileName(
                                folder,
                                defaultExt
                            ).TrimStart('/', '\\').Replace("/", "\\");

            if (string.IsNullOrEmpty(input))
                return;

            TemplateMap templates = GetTemplateMap();

            string projectPath = Path.GetDirectoryName(project.FullName);
            string relativePath;
            if (folder.StartsWith(projectPath, StringComparison.OrdinalIgnoreCase) && folder.Length > projectPath.Length)
            {
                relativePath = CombinePaths(folder.Substring(projectPath.Length + 1), input);
                // I'm intentionally avoiding the use of Path.Combine because input may contain pattern characters
                // such as ':' which will cause Path.Combine to handle differently. We simply need a string concat here.
            }
            else
            {
                relativePath = input;
            }

<<<<<<< HEAD
            try
            {
                var itemManager = new ProjectItemManager(_dte, templates);
                var creator = itemManager.GetCreator(projectPath, relativePath);
                var info = creator.Create(project);

                SelectCurrentItem();

                if (info != ItemInfo.Empty && _lastUsedExtension != defaultExt && info.Extension == _lastUsedExtension)
                {
                    // TODO: Save extension to project-specific storage
                    _overridingExtension = info.Extension;
                }
                _lastUsedExtension = info.Extension;
=======
            if (file.EndsWith("\\")) // create a folder
            {
                file = Path.Combine( file, "__dummy__" );

                if (!File.Exists(file))
                {
                    File.Create(file).Dispose();
                }

                AddFileToActiveProject(file);

                File.Delete(file);
>>>>>>> 434f4f3b
            }
            catch (Exception ex)
            {
<<<<<<< HEAD
                MessageBox.Show(ex.Message, "Cannot Add New File", MessageBoxButton.OK, MessageBoxImage.Error);
=======
                if (!File.Exists(file))
                {
                    int position = WriteFile(file);

                    try
                    {
                        AddFileToActiveProject(file);
                        Window window = _dte.ItemOperations.OpenFile(file);

                        // Move cursor into position
                        if (position > 0)
                        {
                            TextSelection selection = (TextSelection)window.Selection;
                            selection.CharRight(Count: position - 1);
                        }

                        SelectCurrentItem();
                    }
                    catch { /* Something went wrong. What should we do about it? */ }
                }
                else
                {
                    System.Windows.Forms.MessageBox.Show("The file '" + file + "' already exist.");
                }
>>>>>>> 434f4f3b
            }
        }

        private static string CombinePaths(string path1, string path2)
        {
            if (path1.Length == 0)
            {
                return path2;
            }
            else if (path1.EndsWith("\\"))
            {
                return string.Concat(path1, path2);
            }
            else
            {
                return string.Concat(path1, "\\", path2);
            }
        }

        private static string GetProjectDefaultExtension(Project project)
        {
<<<<<<< HEAD
            // On certain projects (e.g. a project started with File > Add Existing Web site..) 
            // Code Model is null.
            if (_overridingExtension != null)
            {
                return _overridingExtension;
            }
            /* TODO
            else if (_lastUsedExtension == string.Empty)
            {
                // Indicates that this is the first file we are creating.
               //_overridingExtension = // TODO: Load from project specific storage
            }
            */
=======
            Encoding encoding = new UTF8Encoding(true);
            string extension = Path.GetExtension(file);

            string assembly = Assembly.GetExecutingAssembly().Location;
            string folder = Path.GetDirectoryName(assembly).ToLowerInvariant();
            string template = Path.Combine(folder, "Templates\\", extension);
>>>>>>> 434f4f3b

            if (_overridingExtension == null && project.CodeModel != null)
            {
                switch (project.CodeModel.Language)
                {
                    case CodeModelLanguageConstants.vsCMLanguageCSharp:
                        return ".cs";
                    case CodeModelLanguageConstants.vsCMLanguageVB:
                        return ".vb";
                }
            }
            return _lastUsedExtension;
        }

        private static TemplateMap GetTemplateMap()
        {
            TemplateMap templates = null;
            if (_templates == null)
                lock (_templateLock)
                    if (_templates == null)
                    {
                        string path = Path.Combine(
                                        Environment.GetFolderPath(Environment.SpecialFolder.ApplicationData),
                                        "VisualStudio.AddAnyFile",
                                        "Patterns.json");
                        if ((templates = TemplateMap.LoadFromFile(path)) == null)
                        {
                            templates = new TemplateMap();
                            templates.LoadDefaultMappings();
                            TemplateMap.WriteToFile(templates, path);
                        }
                        _templates = templates;
                    }
            return _templates;
        }

        private static string PromptForFileName(string folder, string defaultExt)
        {
            DirectoryInfo dir = new DirectoryInfo(folder);
            FileNameDialog dialog = new FileNameDialog(dir.Name, defaultExt);
            var result = dialog.ShowDialog();
            return (result.HasValue && result.Value) ? dialog.Input : string.Empty;
        }

        private static string GetRelativePath(Project project, string fullName)
        {
            string projectPath = Path.GetDirectoryName(project.FullName);
            if (fullName.StartsWith(projectPath, StringComparison.OrdinalIgnoreCase))
                return fullName.Substring(projectPath.Length + 1);
            else
                return fullName;
        }

        private static string FindFolder(UIHierarchyItem item)
        {
            Window2 window = _dte.ActiveWindow as Window2;

            if (window != null && window.Type == vsWindowType.vsWindowTypeDocument)
            {
                // if a document is active, use the document's containing directory
                Document doc = _dte.ActiveDocument;
                if (doc != null && !string.IsNullOrEmpty(doc.FullName))
                {
                    ProjectItem docItem = _dte.Solution.FindProjectItem(doc.FullName);

                    if (docItem != null)
                    {
                        string fileName = docItem.Properties.Item("FullPath").Value.ToString();
                        if (File.Exists(fileName))
                            return Path.GetDirectoryName(fileName);
                    }
                }
            }

            string folder = null;

            ProjectItem projectItem = item.Object as ProjectItem;
            Project project = item.Object as Project;

            if (projectItem != null)
            {
                string fileName = projectItem.FileNames[0];

                if (File.Exists(fileName))
                {
                    folder = Path.GetDirectoryName(fileName);
                }
                else
                {
                    folder = fileName;
                }
            }
            else if (project != null)
            {
                Property prop = GetProjectRoot(project);

                if (prop != null)
                {
                    string value = prop.Value.ToString();

                    if (File.Exists(value))
                    {
                        folder = Path.GetDirectoryName(value);
                    }
                    else if (Directory.Exists(value))
                    {
                        folder = value;
                    }
                }
            }
            return folder;
        }

        private static UIHierarchyItem GetSelectedItem()
        {
            var items = (Array)_dte.ToolWindows.SolutionExplorer.SelectedItems;

            foreach (UIHierarchyItem selItem in items)
            {
                return selItem;
            }

            return null;
        }

<<<<<<< HEAD
=======
        private static void AddFileToActiveProject(string fileName)
        {
            Project project = GetActiveProject();

            if (project == null || project.Kind == "{8BB2217D-0F2D-49D1-97BC-3654ED321F3B}") // ASP.NET 5 projects
                return;

            string projectFilePath = GetProjectRoot(project).Value.ToString();
            string projectDirPath = Path.GetDirectoryName(projectFilePath);

            if (!fileName.StartsWith(projectDirPath, StringComparison.OrdinalIgnoreCase))
                return;

            var pi = project.ProjectItems.AddFromFile(fileName);

            if (fileName.EndsWith("__dummy__"))
            {
                pi.Delete();
            }
        }

>>>>>>> 434f4f3b
        public static Project GetActiveProject()
        {
            try
            {
                Array activeSolutionProjects = _dte.ActiveSolutionProjects as Array;

                if (activeSolutionProjects != null && activeSolutionProjects.Length > 0)
                    return activeSolutionProjects.GetValue(0) as Project;
            }
            catch (Exception)
            {
                // Pass through and return null
            }

            return null;
        }

        private static void SelectCurrentItem()
        {
            if (_dte.Version == "11.0") // This errors in VS2012 for some reason.
                return;

            System.Threading.ThreadPool.QueueUserWorkItem((o) =>
            {
                try
                {
                    _dte.ExecuteCommand("View.TrackActivityInSolutionExplorer");
                    _dte.ExecuteCommand("View.TrackActivityInSolutionExplorer");
                }
                catch { /* Ignore any exceptions */ }
            });
        }

        public static Property GetProjectRoot(Project project)
        {
            Property prop;

            try
            {
                prop = project.Properties.Item("FullPath");
            }
            catch (ArgumentException)
            {
                try
                {
                    // MFC projects don't have FullPath, and there seems to be no way to query existence
                    prop = project.Properties.Item("ProjectDirectory");
                }
                catch (ArgumentException)
                {
                    // Installer projects have a ProjectPath.
                    prop = project.Properties.Item("ProjectPath");
                }
            }

            return prop;
        }

        public static void LogToOutputPane(string message)
        {
            EnvDTE.Window window = _dte.Windows.Item(EnvDTE.Constants.vsWindowKindOutput);
            OutputWindow outputWindow = (OutputWindow)window.Object;
            var outputPane = outputWindow.OutputWindowPanes.Cast<OutputWindowPane>().FirstOrDefault(p => p.Name == "Debug");
            if (outputPane != null)
            {
                outputPane.Activate();
                outputPane.OutputString(message);
            }
        }
    }
}<|MERGE_RESOLUTION|>--- conflicted
+++ resolved
@@ -21,7 +21,7 @@
     {
         private static DTE2 _dte;
         public const string Version = "2.4";
-        private const string OverridingExtensionPropertyName = "cdxOverridingFileExtension";
+        // private const string OverridingExtensionPropertyName = "cdxOverridingFileExtension";
         private static TemplateMap _templates;
         private static readonly object _templateLock = new object();
 
@@ -72,6 +72,10 @@
 
             if (string.IsNullOrEmpty(input))
                 return;
+            else if (input.EndsWith("\\"))
+            {
+                input = input + "__dummy__";
+            }
 
             TemplateMap templates = GetTemplateMap();
 
@@ -88,7 +92,6 @@
                 relativePath = input;
             }
 
-<<<<<<< HEAD
             try
             {
                 var itemManager = new ProjectItemManager(_dte, templates);
@@ -103,51 +106,10 @@
                     _overridingExtension = info.Extension;
                 }
                 _lastUsedExtension = info.Extension;
-=======
-            if (file.EndsWith("\\")) // create a folder
-            {
-                file = Path.Combine( file, "__dummy__" );
-
-                if (!File.Exists(file))
-                {
-                    File.Create(file).Dispose();
-                }
-
-                AddFileToActiveProject(file);
-
-                File.Delete(file);
->>>>>>> 434f4f3b
             }
             catch (Exception ex)
             {
-<<<<<<< HEAD
                 MessageBox.Show(ex.Message, "Cannot Add New File", MessageBoxButton.OK, MessageBoxImage.Error);
-=======
-                if (!File.Exists(file))
-                {
-                    int position = WriteFile(file);
-
-                    try
-                    {
-                        AddFileToActiveProject(file);
-                        Window window = _dte.ItemOperations.OpenFile(file);
-
-                        // Move cursor into position
-                        if (position > 0)
-                        {
-                            TextSelection selection = (TextSelection)window.Selection;
-                            selection.CharRight(Count: position - 1);
-                        }
-
-                        SelectCurrentItem();
-                    }
-                    catch { /* Something went wrong. What should we do about it? */ }
-                }
-                else
-                {
-                    System.Windows.Forms.MessageBox.Show("The file '" + file + "' already exist.");
-                }
->>>>>>> 434f4f3b
             }
         }
 
@@ -169,7 +131,6 @@
 
         private static string GetProjectDefaultExtension(Project project)
         {
-<<<<<<< HEAD
             // On certain projects (e.g. a project started with File > Add Existing Web site..) 
             // Code Model is null.
             if (_overridingExtension != null)
@@ -183,14 +144,6 @@
                //_overridingExtension = // TODO: Load from project specific storage
             }
             */
-=======
-            Encoding encoding = new UTF8Encoding(true);
-            string extension = Path.GetExtension(file);
-
-            string assembly = Assembly.GetExecutingAssembly().Location;
-            string folder = Path.GetDirectoryName(assembly).ToLowerInvariant();
-            string template = Path.Combine(folder, "Templates\\", extension);
->>>>>>> 434f4f3b
 
             if (_overridingExtension == null && project.CodeModel != null)
             {
@@ -315,31 +268,7 @@
 
             return null;
         }
-
-<<<<<<< HEAD
-=======
-        private static void AddFileToActiveProject(string fileName)
-        {
-            Project project = GetActiveProject();
-
-            if (project == null || project.Kind == "{8BB2217D-0F2D-49D1-97BC-3654ED321F3B}") // ASP.NET 5 projects
-                return;
-
-            string projectFilePath = GetProjectRoot(project).Value.ToString();
-            string projectDirPath = Path.GetDirectoryName(projectFilePath);
-
-            if (!fileName.StartsWith(projectDirPath, StringComparison.OrdinalIgnoreCase))
-                return;
-
-            var pi = project.ProjectItems.AddFromFile(fileName);
-
-            if (fileName.EndsWith("__dummy__"))
-            {
-                pi.Delete();
-            }
-        }
-
->>>>>>> 434f4f3b
+        
         public static Project GetActiveProject()
         {
             try
